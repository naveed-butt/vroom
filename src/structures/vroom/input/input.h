--- conflicted
+++ resolved
@@ -46,15 +46,7 @@
   PROBLEM_T _problem_type;
   std::unique_ptr<routing_io<cost_t>> _routing_wrapper;
   const bool _geometry;
-<<<<<<< HEAD
   matrix<cost_t> _matrix;
-  std::unordered_map<index_t, index_t> _index_to_job_rank;
-  std::unordered_map<index_t, index_t> _index_to_loc_rank;
-  std::set<index_t> _all_indices;
-=======
-  void check_cost_bound();
-  void set_matrix();
->>>>>>> e2d7abf8
   std::unique_ptr<vrp> get_problem() const;
   void check_cost_bound() const;
 
@@ -72,17 +64,10 @@
 
   void add_vehicle(const vehicle_t& vehicle);
 
-<<<<<<< HEAD
   void set_matrix(matrix<cost_t>&& m);
 
   matrix<cost_t> get_sub_matrix(const std::vector<index_t>& indices) const;
 
-  index_t get_location_rank_from_index(index_t index) const;
-
-  index_t get_job_rank_from_index(index_t index) const;
-
-=======
->>>>>>> e2d7abf8
   PROBLEM_T get_problem_type() const;
 
   solution solve(unsigned nb_thread);
